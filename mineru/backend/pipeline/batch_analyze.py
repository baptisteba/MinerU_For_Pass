import html

import cv2
from loguru import logger
from tqdm import tqdm
from collections import defaultdict
import numpy as np

from .model_init import AtomModelSingleton
from .model_list import AtomicModel
from ...utils.config_reader import get_formula_enable, get_table_enable
from ...utils.model_utils import crop_img, get_res_list_from_layout_res
<<<<<<< HEAD
from ...utils.ocr_utils import (
    get_adjusted_mfdetrec_res,
    get_ocr_result_list,
    OcrConfidence,
    get_rotate_crop_image,
)
from ...utils.pdf_image_tools import get_crop_img
from ...utils.ocr_utils import merge_det_boxes, update_det_boxes, sorted_boxes
=======
from ...utils.ocr_utils import get_adjusted_mfdetrec_res, get_ocr_result_list, OcrConfidence
from ...utils.pdf_image_tools import get_crop_np_img
>>>>>>> 3a33acae

YOLO_LAYOUT_BASE_BATCH_SIZE = 1
MFD_BASE_BATCH_SIZE = 1
MFR_BASE_BATCH_SIZE = 16
OCR_DET_BASE_BATCH_SIZE = 16
ORI_TAB_CLS_BATCH_SIZE = 16


class BatchAnalyze:
    def __init__(self, model_manager, batch_ratio: int, formula_enable, table_enable, enable_ocr_det_batch: bool = True):
        self.batch_ratio = batch_ratio
        self.formula_enable = get_formula_enable(formula_enable)
        self.table_enable = get_table_enable(table_enable)
        self.model_manager = model_manager
        self.enable_ocr_det_batch = enable_ocr_det_batch

    def __call__(self, images_with_extra_info: list) -> list:
        if len(images_with_extra_info) == 0:
            return []

        images_layout_res = []

        self.model = self.model_manager.get_model(
            lang=None,
            formula_enable=self.formula_enable,
            table_enable=self.table_enable,
        )
        atom_model_manager = AtomModelSingleton()

        np_images = [np.asarray(image) for image, _, _ in images_with_extra_info]

        # doclayout_yolo

        images_layout_res += self.model.layout_model.batch_predict(
            np_images, YOLO_LAYOUT_BASE_BATCH_SIZE
        )

        if self.formula_enable:
            # 公式检测
            images_mfd_res = self.model.mfd_model.batch_predict(
                np_images, MFD_BASE_BATCH_SIZE
            )

            # 公式识别
            images_formula_list = self.model.mfr_model.batch_predict(
                images_mfd_res,
                np_images,
                batch_size=self.batch_ratio * MFR_BASE_BATCH_SIZE,
            )
            mfr_count = 0
            for image_index in range(len(np_images)):
                images_layout_res[image_index] += images_formula_list[image_index]
                mfr_count += len(images_formula_list[image_index])

        # 清理显存
        # clean_vram(self.model.device, vram_threshold=8)

        ocr_res_list_all_page = []
        table_res_list_all_page = []
        for index in range(len(np_images)):
            _, ocr_enable, _lang = images_with_extra_info[index]
            layout_res = images_layout_res[index]
            np_img = np_images[index]

            ocr_res_list, table_res_list, single_page_mfdetrec_res = (
                get_res_list_from_layout_res(layout_res)
            )

            ocr_res_list_all_page.append({'ocr_res_list':ocr_res_list,
                                          'lang':_lang,
                                          'ocr_enable':ocr_enable,
                                          'np_img':np_img,
                                          'single_page_mfdetrec_res':single_page_mfdetrec_res,
                                          'layout_res':layout_res,
                                          })

            for table_res in table_res_list:
                # table_img, _ = crop_img(table_res, pil_img)
                # bbox = (241, 208, 1475, 2019)
                scale = 10/3
                crop_xmin, crop_ymin = int(table_res['poly'][0]), int(table_res['poly'][1])
                crop_xmax, crop_ymax = int(table_res['poly'][4]), int(table_res['poly'][5])
                bbox = (int(crop_xmin/scale), int(crop_ymin/scale), int(crop_xmax/scale), int(crop_ymax/scale))
                table_img = get_crop_np_img(bbox, np_img, scale=scale)

                table_res_list_all_page.append({'table_res':table_res,
                                                'lang':_lang,
                                                'table_img':table_img,
                                              })

        # OCR检测处理
        if self.enable_ocr_det_batch:
            # 批处理模式 - 按语言和分辨率分组
            # 收集所有需要OCR检测的裁剪图像
            all_cropped_images_info = []

            for ocr_res_list_dict in ocr_res_list_all_page:
                _lang = ocr_res_list_dict['lang']

                for res in ocr_res_list_dict['ocr_res_list']:
                    new_image, useful_list = crop_img(
                        res, ocr_res_list_dict['np_img'], crop_paste_x=50, crop_paste_y=50
                    )
                    adjusted_mfdetrec_res = get_adjusted_mfdetrec_res(
                        ocr_res_list_dict['single_page_mfdetrec_res'], useful_list
                    )

                    # BGR转换
                    bgr_image = cv2.cvtColor(new_image, cv2.COLOR_RGB2BGR)

                    all_cropped_images_info.append((
                        bgr_image, useful_list, ocr_res_list_dict, res, adjusted_mfdetrec_res, _lang
                    ))

            # 按语言分组
            lang_groups = defaultdict(list)
            for crop_info in all_cropped_images_info:
                lang = crop_info[5]
                lang_groups[lang].append(crop_info)

            # 对每种语言按分辨率分组并批处理
            for lang, lang_crop_list in lang_groups.items():
                if not lang_crop_list:
                    continue

                # logger.info(f"Processing OCR detection for language {lang} with {len(lang_crop_list)} images")

                # 获取OCR模型
                ocr_model = atom_model_manager.get_atom_model(
                    atom_model_name=AtomicModel.OCR,
                    det_db_box_thresh=0.3,
                    lang=lang
                )

                # 按分辨率分组并同时完成padding
                # RESOLUTION_GROUP_STRIDE = 32
                RESOLUTION_GROUP_STRIDE = 64  # 定义分辨率分组的步进值

                resolution_groups = defaultdict(list)
                for crop_info in lang_crop_list:
                    cropped_img = crop_info[0]
                    h, w = cropped_img.shape[:2]
                    # 使用更大的分组容差，减少分组数量
                    # 将尺寸标准化到32的倍数
                    normalized_h = ((h + RESOLUTION_GROUP_STRIDE) // RESOLUTION_GROUP_STRIDE) * RESOLUTION_GROUP_STRIDE  # 向上取整到32的倍数
                    normalized_w = ((w + RESOLUTION_GROUP_STRIDE) // RESOLUTION_GROUP_STRIDE) * RESOLUTION_GROUP_STRIDE
                    group_key = (normalized_h, normalized_w)
                    resolution_groups[group_key].append(crop_info)

                # 对每个分辨率组进行批处理
                for group_key, group_crops in tqdm(resolution_groups.items(), desc=f"OCR-det {lang}"):

                    # 计算目标尺寸（组内最大尺寸，向上取整到32的倍数）
                    max_h = max(crop_info[0].shape[0] for crop_info in group_crops)
                    max_w = max(crop_info[0].shape[1] for crop_info in group_crops)
                    target_h = ((max_h + RESOLUTION_GROUP_STRIDE - 1) // RESOLUTION_GROUP_STRIDE) * RESOLUTION_GROUP_STRIDE
                    target_w = ((max_w + RESOLUTION_GROUP_STRIDE - 1) // RESOLUTION_GROUP_STRIDE) * RESOLUTION_GROUP_STRIDE

                    # 对所有图像进行padding到统一尺寸
                    batch_images = []
                    for crop_info in group_crops:
                        img = crop_info[0]
                        h, w = img.shape[:2]
                        # 创建目标尺寸的白色背景
                        padded_img = np.ones((target_h, target_w, 3), dtype=np.uint8) * 255
                        # 将原图像粘贴到左上角
                        padded_img[:h, :w] = img
                        batch_images.append(padded_img)

                    # 批处理检测
                    det_batch_size = min(len(batch_images), self.batch_ratio * OCR_DET_BASE_BATCH_SIZE)  # 增加批处理大小
                    # logger.debug(f"OCR-det batch: {det_batch_size} images, target size: {target_h}x{target_w}")
                    batch_results = ocr_model.text_detector.batch_predict(batch_images, det_batch_size)

                    # 处理批处理结果
                    for i, (crop_info, (dt_boxes, elapse)) in enumerate(zip(group_crops, batch_results)):
                        bgr_image, useful_list, ocr_res_list_dict, res, adjusted_mfdetrec_res, _lang = crop_info

                        if dt_boxes is not None and len(dt_boxes) > 0:
                            # 直接应用原始OCR流程中的关键处理步骤

                            # 1. 排序检测框
                            if len(dt_boxes) > 0:
                                dt_boxes_sorted = sorted_boxes(dt_boxes)
                            else:
                                dt_boxes_sorted = []

                            # 2. 合并相邻检测框
                            if dt_boxes_sorted:
                                dt_boxes_merged = merge_det_boxes(dt_boxes_sorted)
                            else:
                                dt_boxes_merged = []

                            # 3. 根据公式位置更新检测框（关键步骤！）
                            if dt_boxes_merged and adjusted_mfdetrec_res:
                                dt_boxes_final = update_det_boxes(dt_boxes_merged, adjusted_mfdetrec_res)
                            else:
                                dt_boxes_final = dt_boxes_merged

                            # 构造OCR结果格式
                            ocr_res = [box.tolist() if hasattr(box, 'tolist') else box for box in dt_boxes_final]

                            if ocr_res:
                                ocr_result_list = get_ocr_result_list(
                                    ocr_res, useful_list, ocr_res_list_dict['ocr_enable'], bgr_image, _lang
                                )

                                ocr_res_list_dict['layout_res'].extend(ocr_result_list)
        else:
            # 原始单张处理模式
            for ocr_res_list_dict in tqdm(ocr_res_list_all_page, desc="OCR-det Predict"):
                # Process each area that requires OCR processing
                _lang = ocr_res_list_dict['lang']
                # Get OCR results for this language's images
                ocr_model = atom_model_manager.get_atom_model(
                    atom_model_name=AtomicModel.OCR,
                    ocr_show_log=False,
                    det_db_box_thresh=0.3,
                    lang=_lang
                )
                for res in ocr_res_list_dict['ocr_res_list']:
                    new_image, useful_list = crop_img(
                        res, ocr_res_list_dict['np_img'], crop_paste_x=50, crop_paste_y=50
                    )
                    adjusted_mfdetrec_res = get_adjusted_mfdetrec_res(
                        ocr_res_list_dict['single_page_mfdetrec_res'], useful_list
                    )
                    # OCR-det
                    bgr_image = cv2.cvtColor(new_image, cv2.COLOR_RGB2BGR)
                    ocr_res = ocr_model.ocr(
                        bgr_image, mfd_res=adjusted_mfdetrec_res, rec=False
                    )[0]

                    # Integration results
                    if ocr_res:
                        ocr_result_list = get_ocr_result_list(
                            ocr_res, useful_list, ocr_res_list_dict['ocr_enable'],bgr_image, _lang
                        )

                        ocr_res_list_dict['layout_res'].extend(ocr_result_list)

        # 表格识别 table recognition
        if self.table_enable:
            # 图片旋转批量处理

            img_orientation_cls_model = atom_model_manager.get_atom_model(
                atom_model_name=AtomicModel.ImgOrientationCls,
            )
            try:
                img_orientation_cls_model.batch_predict(table_res_list_all_page, atom_model_manager, AtomicModel.OCR, self.batch_ratio * OCR_DET_BASE_BATCH_SIZE)
            except Exception as e:
                logger.warning(
                    f"Image orientation classification failed: {e}, using original image"
                )
<<<<<<< HEAD
            # 表格分类
            table_cls_model = atom_model_manager.get_atom_model(
                atom_model_name=AtomicModel.TableCls,
            )
            try:
                table_cls_model.batch_predict(table_res_list_all_page)
            except Exception as e:
                logger.warning(
                    f"Table classification failed: {e}, using default model"
=======
                try:
                    rotate_label = img_orientation_cls_model.predict(
                        table_res_dict["table_img"]
                    )
                except Exception as e:
                    logger.warning(
                        f"Image orientation classification failed: {e}, using original image"
                    )
                    rotate_label = "0"

                np_table_img = table_res_dict["table_img"]
                if rotate_label == "270":
                    np_table_img = cv2.rotate(np_table_img, cv2.ROTATE_90_CLOCKWISE)
                elif rotate_label == "90":
                    np_table_img = cv2.rotate(np_table_img, cv2.ROTATE_90_COUNTERCLOCKWISE)
                else:
                    pass

                # 有线表/无线表分类
                table_cls_model = atom_model_manager.get_atom_model(
                    atom_model_name=AtomicModel.TableCls,
>>>>>>> 3a33acae
                )
            rec_img_lang_group = defaultdict(list)
            # OCR det 过程，顺序执行
            for index, table_res_dict in enumerate(
                tqdm(table_res_list_all_page, desc="Table OCR det")
            ):
                _lang = table_res_dict["lang"]
                ocr_engine = atom_model_manager.get_atom_model(
                    atom_model_name=AtomicModel.OCR,
                    det_db_box_thresh=0.5,
                    det_db_unclip_ratio=1.6,
                    lang=_lang,
                    enable_merge_det_boxes=False,
                )
                bgr_image = cv2.cvtColor(
                    np.asarray(table_res_dict["table_img"]), cv2.COLOR_RGB2BGR
                )
                ocr_result = ocr_engine.ocr(bgr_image, det=True, rec=False)[0]
                # 构造需要 OCR 识别的图片字典，包括cropped_img, dt_box, table_id，并按照语言进行分组
                for dt_box in ocr_result:
                    rec_img_lang_group[_lang].append(
                        {
                            "cropped_img": get_rotate_crop_image(
                                bgr_image, np.asarray(dt_box, dtype=np.float32)
                            ),
                            "dt_box": np.asarray(dt_box, dtype=np.float32),
                            "table_id": index,
                        }
                    )
            # OCR rec，按照语言分批处理
            for _lang, rec_img_list in rec_img_lang_group.items():
                ocr_engine = atom_model_manager.get_atom_model(
                    atom_model_name=AtomicModel.OCR,
                    det_db_box_thresh=0.5,
                    det_db_unclip_ratio=1.6,
                    lang=_lang,
                    enable_merge_det_boxes=False,
                )
                cropped_img_list = [item["cropped_img"] for item in rec_img_list]
                ocr_res_list = ocr_engine.ocr(
                    cropped_img_list, det=False, rec=True, tqdm_enable=True
                )[0]
                # 按照 table_id 将识别结果进行回填
                for img_dict, ocr_res in zip(rec_img_list, ocr_res_list):
                    if table_res_list_all_page[img_dict["table_id"]].get("ocr_result"):
                        table_res_list_all_page[img_dict["table_id"]][
                            "ocr_result"
                        ].append(
                            [img_dict["dt_box"], html.escape(ocr_res[0]), ocr_res[1]]
                        )
                    else:
                        table_res_list_all_page[img_dict["table_id"]]["ocr_result"] = [
                            [img_dict["dt_box"], html.escape(ocr_res[0]), ocr_res[1]]
                        ]

            # 先对所有表格使用无线表格模型，然后对分类为有线的表格使用有线表格模型
            wireless_table_model = atom_model_manager.get_atom_model(
                atom_model_name=AtomicModel.WirelessTable,
            )

            wireless_table_model.batch_predict(table_res_list_all_page)
            for table_res_dict in tqdm(
                table_res_list_all_page, desc="Wired Table Predict"
            ):
                if table_res_dict["table_res"]["cls_label"] == AtomicModel.WiredTable:
                    wired_table_model = atom_model_manager.get_atom_model(
                        atom_model_name=AtomicModel.WiredTable,
                        lang=table_res_dict["lang"],
                    )
                    if table_res_dict["table_res"].get("html") is None:
                        logger.warning("Table Wireless Predict Error.")
                    html_code = wired_table_model.predict(
                        table_res_dict["table_img"],
                        table_res_dict["table_res"]["cls_score"],
                        table_res_dict["table_res"]["html"],
                    )
                    # 检查html_code是否包含'<table>'和'</table>'
                    if "<table>" in html_code and "</table>" in html_code:
                        # 选用<table>到</table>的内容，放入table_res_dict['table_res']['html']
                        start_index = html_code.find("<table>")
                        end_index = html_code.rfind("</table>") + len("</table>")
                        table_res_dict["table_res"]["html"] = html_code[
                            start_index:end_index
                        ]
                    else:
                        logger.warning(
                            "wired table recognition processing fails, not found expected HTML table end"
                        )

        # Create dictionaries to store items by language
        need_ocr_lists_by_lang = {}  # Dict of lists for each language
        img_crop_lists_by_lang = {}  # Dict of lists for each language

        for layout_res in images_layout_res:
            for layout_res_item in layout_res:
                if layout_res_item['category_id'] in [15]:
                    if 'np_img' in layout_res_item and 'lang' in layout_res_item:
                        lang = layout_res_item['lang']

                        # Initialize lists for this language if not exist
                        if lang not in need_ocr_lists_by_lang:
                            need_ocr_lists_by_lang[lang] = []
                            img_crop_lists_by_lang[lang] = []

                        # Add to the appropriate language-specific lists
                        need_ocr_lists_by_lang[lang].append(layout_res_item)
                        img_crop_lists_by_lang[lang].append(layout_res_item['np_img'])

                        # Remove the fields after adding to lists
                        layout_res_item.pop('np_img')
                        layout_res_item.pop('lang')

        if len(img_crop_lists_by_lang) > 0:

            # Process OCR by language
            total_processed = 0

            # Process each language separately
            for lang, img_crop_list in img_crop_lists_by_lang.items():
                if len(img_crop_list) > 0:
                    # Get OCR results for this language's images

                    ocr_model = atom_model_manager.get_atom_model(
                        atom_model_name=AtomicModel.OCR,
                        det_db_box_thresh=0.3,
                        lang=lang
                    )
                    ocr_res_list = ocr_model.ocr(img_crop_list, det=False, tqdm_enable=True)[0]

                    # Verify we have matching counts
                    assert len(ocr_res_list) == len(
                        need_ocr_lists_by_lang[lang]), f'ocr_res_list: {len(ocr_res_list)}, need_ocr_list: {len(need_ocr_lists_by_lang[lang])} for lang: {lang}'

                    # Process OCR results for this language
                    for index, layout_res_item in enumerate(need_ocr_lists_by_lang[lang]):
                        ocr_text, ocr_score = ocr_res_list[index]
                        layout_res_item['text'] = ocr_text
                        layout_res_item['score'] = float(f"{ocr_score:.3f}")
                        if ocr_score < OcrConfidence.min_confidence:
                            layout_res_item['category_id'] = 16
                        else:
                            layout_res_bbox = [layout_res_item['poly'][0], layout_res_item['poly'][1],
                                               layout_res_item['poly'][4], layout_res_item['poly'][5]]
                            layout_res_width = layout_res_bbox[2] - layout_res_bbox[0]
                            layout_res_height = layout_res_bbox[3] - layout_res_bbox[1]
                            if ocr_text in ['（204号', '（20', '（2', '（2号', '（20号'] and ocr_score < 0.8 and layout_res_width < layout_res_height:
                                layout_res_item['category_id'] = 16

                    total_processed += len(img_crop_list)

        return images_layout_res<|MERGE_RESOLUTION|>--- conflicted
+++ resolved
@@ -10,19 +10,11 @@
 from .model_list import AtomicModel
 from ...utils.config_reader import get_formula_enable, get_table_enable
 from ...utils.model_utils import crop_img, get_res_list_from_layout_res
-<<<<<<< HEAD
-from ...utils.ocr_utils import (
-    get_adjusted_mfdetrec_res,
-    get_ocr_result_list,
-    OcrConfidence,
-    get_rotate_crop_image,
-)
+from ...utils.ocr_utils import get_adjusted_mfdetrec_res, get_ocr_result_list, OcrConfidence, get_rotate_crop_image
 from ...utils.pdf_image_tools import get_crop_img
 from ...utils.ocr_utils import merge_det_boxes, update_det_boxes, sorted_boxes
-=======
 from ...utils.ocr_utils import get_adjusted_mfdetrec_res, get_ocr_result_list, OcrConfidence
 from ...utils.pdf_image_tools import get_crop_np_img
->>>>>>> 3a33acae
 
 YOLO_LAYOUT_BASE_BATCH_SIZE = 1
 MFD_BASE_BATCH_SIZE = 1
@@ -203,6 +195,9 @@
 
                         if dt_boxes is not None and len(dt_boxes) > 0:
                             # 直接应用原始OCR流程中的关键处理步骤
+                            from mineru.utils.ocr_utils import (
+                                merge_det_boxes, update_det_boxes, sorted_boxes
+                            )
 
                             # 1. 排序检测框
                             if len(dt_boxes) > 0:
@@ -277,7 +272,6 @@
                 logger.warning(
                     f"Image orientation classification failed: {e}, using original image"
                 )
-<<<<<<< HEAD
             # 表格分类
             table_cls_model = atom_model_manager.get_atom_model(
                 atom_model_name=AtomicModel.TableCls,
@@ -287,29 +281,6 @@
             except Exception as e:
                 logger.warning(
                     f"Table classification failed: {e}, using default model"
-=======
-                try:
-                    rotate_label = img_orientation_cls_model.predict(
-                        table_res_dict["table_img"]
-                    )
-                except Exception as e:
-                    logger.warning(
-                        f"Image orientation classification failed: {e}, using original image"
-                    )
-                    rotate_label = "0"
-
-                np_table_img = table_res_dict["table_img"]
-                if rotate_label == "270":
-                    np_table_img = cv2.rotate(np_table_img, cv2.ROTATE_90_CLOCKWISE)
-                elif rotate_label == "90":
-                    np_table_img = cv2.rotate(np_table_img, cv2.ROTATE_90_COUNTERCLOCKWISE)
-                else:
-                    pass
-
-                # 有线表/无线表分类
-                table_cls_model = atom_model_manager.get_atom_model(
-                    atom_model_name=AtomicModel.TableCls,
->>>>>>> 3a33acae
                 )
             rec_img_lang_group = defaultdict(list)
             # OCR det 过程，顺序执行
