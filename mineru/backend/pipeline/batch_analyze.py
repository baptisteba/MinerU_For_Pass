--- conflicted
+++ resolved
@@ -42,13 +42,7 @@
         images = [image for image, _, _ in images_with_extra_info]
 
         # doclayout_yolo
-<<<<<<< HEAD
-        layout_images = []
-        for image_index, image in enumerate(images):
-            layout_images.append(image)
-=======
         layout_images = images.copy()
->>>>>>> c85d5d27
 
         images_layout_res += self.model.layout_model.batch_predict(
             layout_images, YOLO_LAYOUT_BASE_BATCH_SIZE
@@ -274,7 +268,6 @@
                 logger.warning(
                     f"Image orientation classification failed: {e}, using original image"
                 )
-<<<<<<< HEAD
             # 表格分类
             table_cls_model = atom_model_manager.get_atom_model(
                 atom_model_name=AtomicModel.TableCls,
@@ -284,40 +277,13 @@
             except Exception as e:
                 logger.warning(
                     f"Table classification failed: {e}, using default model"
-=======
-                try:
-                    rotate_label = img_orientation_cls_model.predict(
-                        table_res_dict["table_img"]
-                    )
-                except Exception as e:
-                    logger.warning(
-                        f"Image orientation classification failed: {e}, using original image"
-                    )
-                    rotate_label = "0"
-
-                np_table_img = np.asarray(table_res_dict["table_img"])
-                if rotate_label == "270":
-                    np_table_img = cv2.rotate(np_table_img, cv2.ROTATE_90_CLOCKWISE)
-                elif rotate_label == "90":
-                    np_table_img = cv2.rotate(np_table_img, cv2.ROTATE_90_COUNTERCLOCKWISE)
-                else:
-                    pass
-
-                # 有线表/无线表分类
-                table_cls_model = atom_model_manager.get_atom_model(
-                    atom_model_name=AtomicModel.TableCls,
->>>>>>> c85d5d27
                 )
             # 遍历表格，根据分类识别结构
             for table_res_dict in tqdm(table_res_list_all_page, desc="Table Predict"):
                 _lang = table_res_dict['lang']
                 table_cls_score = 0.5
                 try:
-<<<<<<< HEAD
                     table_label, table_cls_score = table_res_dict['table_res']["cls_label"], table_res_dict['table_res']["cls_score"]
-=======
-                    table_label, table_cls_score = table_cls_model.predict(np_table_img)
->>>>>>> c85d5d27
                 except Exception as e:
                     logger.warning(
                         f"Table classification failed: {e}, return error classification result: {table_res_dict}"
@@ -330,17 +296,14 @@
                     raise ValueError(
                         "Table classification failed, please check the model"
                     )
+
                 # 根据表格分类结果选择有线表格识别模型和无线表格识别模型
                 table_model = atom_model_manager.get_atom_model(
                     atom_model_name=table_label,
                     lang=_lang,
                 )
-<<<<<<< HEAD
 
                 html_code, table_cell_bboxes, logic_points, elapse = table_model.predict(table_res_dict["table_img"], table_cls_score)
-=======
-                html_code, table_cell_bboxes, logic_points, elapse = table_model.predict(np_table_img, table_cls_score)
->>>>>>> c85d5d27
                 # 判断是否返回正常
                 if html_code:
                     # 检查html_code是否包含'<table>'和'</table>'
